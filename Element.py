--- conflicted
+++ resolved
@@ -20,7 +20,6 @@
 import Media
 import rounded_box
 import Style
-<<<<<<< HEAD
 from config import add_sheet, g
 from own_types import (Auto, AutoLP4Tuple, AutoType, BugError, Coordinate,
                        Cursor, DisplayType, Element_P, Float4Tuple, Font,
@@ -29,16 +28,6 @@
 from Style import (SourceSheet, bs_getter, bw_keys, calculator, has_prio,
                    inset_getter, is_custom, pack_longhands, parse_file,
                    parse_sheet)
-=======
-from config import add_sheet, g, watch_file
-from own_types import (Auto, AutoLP4Tuple, AutoType, Color, Coordinate,
-                       DisplayType, Drawable, Element_P, Float4Tuple, Font,
-                       FontStyle, Leaf_P, Length, Number, Percentage, Radii, Rect,
-                       Surface, Vector2)
-from Style import (SourceSheet, bc_getter, br_getter, bs_getter, bw_keys,
-                   calculator, get_style, has_prio, inset_getter, is_custom,
-                   pack_longhands, parse_file, parse_sheet)
->>>>>>> 4adea57a
 from util import (GeneralParser, create_task, draw_text, goto, group_by_bool,
                   log_error, make_default)
 
@@ -173,10 +162,7 @@
     display: DisplayType
     layout_type: DisplayType
     position: str
-<<<<<<< HEAD
     cursor: Cursor
-=======
->>>>>>> 4adea57a
     # Not always present
     inline_items: list[InlineItem]  # only if layout_type is "inline"
     # Dynamic states https://html.spec.whatwg.org/multipage/semantics-other.html#pseudo-classes
@@ -184,25 +170,18 @@
     def active(self) -> bool:
         return self is g["event_manager"].active
 
-<<<<<<< HEAD
     @property
     def focus(self) -> bool:
         return self is g["event_manager"].focus
-=======
-    focus: bool = False
->>>>>>> 4adea57a
 
     @property
     def hover(self) -> bool:
         return self is g["event_manager"].hover
 
-<<<<<<< HEAD
     @property
     def target(self) -> bool:
         return self is g["target"]
 
-=======
->>>>>>> 4adea57a
     defined: bool = True
 
     @property
@@ -214,10 +193,7 @@
     link: bool = False
     all_link: bool = False  # TODO: do we really need this? Isn't `[href]` sufficient?
     # input elements and their associated form elements
-<<<<<<< HEAD
     changed: bool = False  # Not on spec but an extremely cool suggestion
-=======
->>>>>>> 4adea57a
     enabled: bool = False
     disabled: bool = False
     checked: bool = False
@@ -253,34 +229,6 @@
             self.istyle = Style.parse_inline_style(value)
         elif name in ("id", "class"):
             pass  # TODO: add and remove element to and from the global map
-<<<<<<< HEAD
-=======
-
-    ####################################  Main functions ######################################################
-    def collide(self, pos: Coordinate) -> Element | None:
-        """
-        The idea of this function is to get which elements were hit by a mouse event
-        """
-        # TODO: z-index
-        # TODO: collide should only return a single Element, which parents can later be iterated over.
-        if self.layout_type == "block":
-            for c in self.display_children:
-                if target := c.collide(pos):
-                    return target
-        elif self.layout_type == "inline":
-            for item in reversed(self.inline_items):
-                if isinstance(item, ElementDrawItem):
-                    if target := item.elem.collide(pos):
-                        return target
-                elif isinstance(item, TextDrawItem):
-                    if Rect(item.pos, (item.width, item.height)).collidepoint(
-                        pos  # type: ignore
-                    ):
-                        return item.parent
-        if self.box.border_box.collidepoint(pos):
-            return self
-        return None
->>>>>>> 4adea57a
 
     ####################################  Main functions ######################################################
     @property
@@ -1027,12 +975,7 @@
 
     def layout(self, given_width):
         self.box = Box.Box("content-box", width=given_width, height=self.line_height)
-<<<<<<< HEAD
         self.inline_items = [TextDrawItem("", self)]
-=======
-        self.inline_items = [TextDrawItem("\n", self)]
->>>>>>> 4adea57a
-
     def draw(self, *args):
         pass
 

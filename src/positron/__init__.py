--- conflicted
+++ resolved
@@ -1,25 +1,14 @@
-<<<<<<< HEAD
 from positron.main import Event, alert, pg, run, runSync, set_mode  # isort:skip
 import positron.config
 import positron.events.InputType as InputType
-=======
-from positron.main import Event, pg, run, runSync, set_mode  # isort:skip
-import positron.main as main
-
-import positron.util
->>>>>>> a624f4d4
 import positron.utils.Navigator as Navigator
 import positron.config
 
 from .EventManager import EventManager
 from .J import J, SingleJ
-<<<<<<< HEAD
 from .Media import Image
 from .utils.aio import create_file as create_file
 from .utils.Navigator import aload_dom, aload_dom_frm_str, load_dom, load_dom_frm_str
-=======
-from .utils.Navigator import aload_dom, load_dom
->>>>>>> a624f4d4
 
 
 def quit():
@@ -48,7 +37,6 @@
     "J",
     "SingleJ",
     # browser interaction
-<<<<<<< HEAD
     "alert",
     "URL",
     "Event",
@@ -56,18 +44,6 @@
     "Image",
     "InputType",
     # run
-=======
-    "set_title",
-    "URL",
-    "Event",
-    "event_manager",
-    "Navigator",
-    # for routes and running
-    "route",
-    "load_dom",
-    "aload_dom",
-    "set_cwd",
->>>>>>> a624f4d4
     "run",
     "runSync",
     "set_mode",

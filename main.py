--- conflicted
+++ resolved
@@ -18,19 +18,17 @@
 
 import aiohttp
 import jinja2
+import jinja2
 
 import Element
 import Media
 import Style
 import util
-from config import default_style_sheet, g, set_mode
+from config import default_style_sheet, default_style_sheet, g, set_mode
+from EventManager import EventManager
 from EventManager import EventManager
 from J import J, SingleJ  # for console
-<<<<<<< HEAD
 from own_types import LOADPAGE, FrozenDCache, Event
-=======
-from own_types import LOADPAGE, FrozenDCache
->>>>>>> d797c9b3
 from parse_html import parse_dom
 
 # setup
@@ -47,11 +45,13 @@
 def _reset_config():
     # all of this is route specific
     # TODO: split cstyles into two styles. inherited and not inherited
-    # css_sheets = Cache[Style.SourceSheet]()
+    # # css_sheets = Cache[Style.SourceSheet]()
+    css_sheets = WeakSet[Style.SourceSheet]()
     css_sheets = WeakSet[Style.SourceSheet]()
     css_sheets.add(default_sheet)
     g.update(
         {
+            "target": None,  # the target of the url fragment
             "target": None,  # the target of the url fragment
             "icon_srcs": [],  # list[str] specified icon srcs
             # css
@@ -73,7 +73,7 @@
 
 async def Console():
     """
-    The Console takes input asynchronously and executes it. For debugging purposes only
+    The Console takes input asynchhronously and executes it. For debugging purposes only
     """
     while True:
         try:
@@ -105,28 +105,6 @@
             _reset_config()
             try:
                 await util.call(event.callback, **event.kwargs)
-<<<<<<< HEAD
-=======
-                g["route"] = event.url
-                if event.target:
-                    with suppress(RuntimeError):
-                        g["target"] = SingleJ("#" + event.target)._elem
-                logging.info(f"Going To: {event.url!r}")
-                # get the title
-                title: str | None = None
-                for head_elem in SingleJ("head")._elem.children:
-                    if head_elem.tag == "title":
-                        title = head_elem.text
-                if title is not None:
-                    pg.display.set_caption(title)
-                # get the icon
-                if _icon_srcs := g["icon_srcs"]:
-                    _icon: Media.Image = Media.Image(_icon_srcs)
-                    await _icon.loading_task
-                    if _icon.is_loaded:
-                        pg.display.set_icon(_icon.surf)
-                        _icon.unload()
->>>>>>> d797c9b3
             except Exception as e:
                 util.log_error(f"Error in event route ({event.url!r})", e)
                 event = None
@@ -215,6 +193,7 @@
 add_route = util.add_route
 goto = util.goto
 reload = util.reload
+reload = util.reload
 
 
 def load_dom(file: str):
@@ -252,4 +231,4 @@
 
 
 if __name__ == "__main__":
-    asyncio.run(run("/#link"))+    asyncio.run(run("/#link""/#link"))
# Style computing is not thread safe and doesn't need to be. Maybe add a global lock?
# fmt: off
import abc
import math
import re
from abc import ABC
from collections import defaultdict, deque
from contextlib import contextmanager, suppress
from dataclasses import dataclass
from functools import cache, partial
from itertools import chain, islice
from operator import itemgetter, add, sub, mul, truediv
from typing import (Any, Callable, Generic, Iterable, Literal, Mapping, Protocol, Type, TypeVar, Union,
                    overload)

import tinycss

from config import (abs_border_width, abs_font_size, abs_font_weight,
                    abs_length_units, g, rel_font_size, rel_length_units)
import Media
from own_types import (CO_T, V_T, Auto, AutoLP, AutoLP4Tuple, AutoType, BugError, Color, Drawable, Float4Tuple,
                       FontStyle, Length, LengthPerc,
                       Number, Percentage, Sentinel, Str4Tuple, StrSent,
                       frozendict, CompStr)
from util import (GeneralParser, dec_re, fetch_txt, find, find_index, get_groups, group_by_bool, log_error, make_default,
                  noop, print_once, re_join, tup_replace)
# fmt: on

# Typing

CompValue = Any  # | float | Percentage | Sentinel | FontStyle | Color | tuple[Drawable, ...] | CompStr but not a normal str

# A Value is the actual value together with whether the value is set as important
# A Property corresponds to a css-property with a name and a value
InputValue = tuple[str, bool]
InputProperty = tuple[str, InputValue]
InputStyle = list[InputProperty]
Value = tuple[str | CompValue, bool]
Property = tuple[str, Value]
ResolvedStyle = dict[str, str | CompValue]
Style = dict[str, Value]
FullyComputedStyle = Mapping[str, CompValue]
StyleRule = tuple[str, Style]
"""
A Style with a Selector (as a String)
Example:
p {
    color: red !important;
} -> ('p', {'color': ('red', 'True')})
"""

MediaValue = tuple[int, int]  # just the window size right now
Rule = Union["AtRule", "StyleRule"]

CompValue_T = TypeVar("CompValue_T", bound=CompValue, covariant=True)


def is_real_str(x):
    """
    Returns whether x is a real str and not computed
    """
    return isinstance(x, str) and not isinstance(x, CompStr)


def ensure_comp(x: CompValue_T | str) -> CompValue_T | CompStr:
    return CompStr(x) if isinstance(x, str) else x


def match_bracket(s: Iterable):
    """
    Searchs for a matching bracket
    If not found then returns None else it returns the index of the matching bracket
    """
    brackets = 0
    for i, c in enumerate(s):
        if c == ")":  # closing bracket
            if not brackets:
                return i
            else:
                brackets -= 1
        elif c == "(":  # opening bracket
            brackets += 1


def split_value(s: str) -> list[str]:
    rec = True
    result = []
    curr_string = ""
    brackets = 0
    for c in s:
        is_w = re.match(r"\s", c)
        if rec and not brackets and is_w:
            rec = False
            result.append(curr_string)
            curr_string = ""
        if not is_w:
            rec = True
            curr_string += c
        elif brackets:
            curr_string += c
        if c == "(":
            brackets += 1
        elif c == ")":
            assert brackets
            brackets -= 1
    if rec:
        result.append(curr_string)
    return result


#################### Itemgetters/setters ###########################

# https://stackoverflow.com/questions/54785148/destructuring-dicts-and-objects-in-python
class T4Getter(Protocol[CO_T]):
    def __call__(self, input: FullyComputedStyle) -> tuple[CO_T, CO_T, CO_T, CO_T]:
        ...


class itemsetter(Generic[V_T]):
    def __init__(self, keys: tuple[str, ...]):
        self.keys = keys

    def __call__(self, map: dict, values: tuple[V_T, ...]) -> None:
        for key, value in zip(self.keys, values):
            map[key] = value


directions = ("top", "right", "bottom", "left")
corners = ("top-left", "top-right", "bottom-right", "bottom-left")

# fmt: off
inset_keys = directions
marg_keys: Str4Tuple = tuple(f"margin-{k}" for k in directions)     # type: ignore[assignment]
pad_keys: Str4Tuple = tuple(f"padding-{k}" for k in directions)     # type: ignore[assignment]
bs_keys: Str4Tuple = tuple(f"border-{k}-style" for k in directions) # type: ignore[assignment]
bw_keys: Str4Tuple = tuple(f"border-{k}-width" for k in directions) # type: ignore[assignment]
bc_keys: Str4Tuple = tuple(f"border-{k}-color" for k in directions) # type: ignore[assignment]
br_keys: Str4Tuple = tuple(f"border-{k}-radius" for k in corners)   # type: ignore[assignment]

ALPGetter = T4Getter[AutoLP]
inset_getter: ALPGetter = itemgetter(*inset_keys)   # type: ignore[assignment]
mrg_getter: ALPGetter = itemgetter(*marg_keys)      # type: ignore[assignment]
pad_getter: ALPGetter = itemgetter(*pad_keys)       # type: ignore[assignment]

bw_getter: T4Getter[int] = itemgetter(*bw_keys)     # type: ignore[assignment]
bc_getter: T4Getter[Color] = itemgetter(*bc_keys)   # type: ignore[assignment]
bs_getter: T4Getter[str] = itemgetter(*bs_keys)     # type: ignore[assignment]
br_getter: T4Getter[tuple[LengthPerc, LengthPerc]] = itemgetter(*br_keys)  # type: ignore[assignment]
# fmt: on
####################################################################


################## Acceptors #################################


class Acceptor(Protocol[CompValue_T]):
    """
    An Acceptor is a Callable that takes a value as a str and a FullyComputedStyle and returns a ComputedValue
    If the Acceptor returns None then the value is invalid
    If the Acceptor raises a KeyError then the value might be valid
    but depends on a value in p_style that doesn't exist
    """

    def __call__(self, value: str, p_style: FullyComputedStyle) -> None | CompValue_T:
        ...


def css_func(value: str, name: str):
    if value.startswith(name + "(") and value.endswith(")"):
        return re.split(r"\s*,\s*", value[len(name) + 1 : -1])


def remove_quotes(value: str):
    for quote in ("'", '"'):
        if value.startswith(quote) and value.endswith(quote):
            return value[1:-1]
    return value


CalcTypes = Percentage, Length, Number
CalcType = Union[Type[Length], Type[Percentage], Type[float]]
no_type_types = frozenset({Percentage,*Number})
CalcValue = Percentage | Length | float  # TODO: add Angle and more
CalcValue_T = TypeVar("CalcValue_T", bound=CalcValue)
Operator = Callable[[CalcValue, CalcValue], CalcValue]


@dataclass
class BinOp(abc.ABC):
    left: CalcValue
    op: Operator
    right: CalcValue

    def resolve(self) -> "_ParseResult":
        try:
            return self.op(self.left, self.right)
        except ValueError:
            return self

    def get_type(self) -> str:
        pass


@dataclass
class AddOp(BinOp):
    left: CalcValue
    op: Operator
    right: CalcValue

    def get_type(self):
        return (
            ltype
            if (ltype := get_type(self.left)) is not Percentage
            else get_type(self.right)
        )


@dataclass
class MulOp(BinOp):
    left: CalcValue
    op: Operator
    right: CalcValue

    def get_type(self):
        return (
            ltype
            if (ltype := get_type(self.left)) is not Number
            else get_type(self.right)
        )


_ParseResult = CalcValue | BinOp
_ParseResult_T = TypeVar("_ParseResult_T", bound=_ParseResult)


def get_type(x: _ParseResult) -> CalcType:
    """
    Returns Number, Percentage or Length
    """
    if isinstance(x, (MulOp, AddOp)):
        return x.get_type()
    for type_ in CalcTypes:
        if isinstance(x, type_):  # type: ignore
            return type_  # type: ignore
    raise BugError(f"Cannot determine type of {x}")


# https://regexr.com/3ag5b
hex_re = re.compile(r"#([\da-f]{1,2})([\da-f]{1,2})([\da-f]{1,2})")
number_pattern = re.compile(dec_re)
units_map: dict[str, CalcType] = {
    "%": Percentage,
    **{k: Length for k in chain(abs_length_units, rel_length_units)},
}
unit_re = re_join(*units_map)
units_pattern = re.compile(unit_re)
dim_pattern = re.compile(rf"({dec_re})({unit_re})")
# operators
_is_high = lambda x: x in ("*", "/")
_is_low = lambda x: x in ("+", "-")
op_map: dict[str, Operator] = {
    "+": add,
    "-": sub,
    "*": mul,
    "/": truediv,
}
op_re = re.compile(re_join(*op_map))
# calc literals
literal_map = {
    "pi": math.pi,
    "e": math.e,
    # I don't understand why you would need these. Like, you're not gonna make an element with a font-size of NaN or -infinity
    "infinity": float("inf"),
    "-infinity": float("-inf"),
    "NaN": float("nan"),
}
literal_re = re.compile(re_join(*literal_map))


<<<<<<< HEAD
class Calc(Acceptor[CalcValue_T | BinOp], GeneralParser):
    _accepts: frozenset[CalcValue_T]
    default_type: CalcValue_T|None
    def __init__(self, *types: CalcValue_T):
=======
class Calc(Acceptor[CalcValue | BinOp], GeneralParser):
    _accepts: frozenset[CalcType]
    default_type: CalcType|None
    def __init__(self, *types):
>>>>>>> 4e7ec6d3
        self._accepts = frozenset(types)
        try:
            self.default_type = next(iter(self._accepts.difference(no_type_types)))
        except StopIteration:
            self.default_type = None

    def accepts_type(self, x):
        return x in self._accepts

    def acc(self, value: str, p_style):
        try:
            number, unit = split_units(value)
        except ValueError:
            return None
        if not unit and self.default_type is not None:
            _type = self.default_type
        else:
            _type = units_map[unit]
            if not self.accepts_type(_type):
                return None
<<<<<<< HEAD
        if _type in (float, Percentage):
=======
        if _type in no_type_types:
>>>>>>> 4e7ec6d3
            return _type(number)
        elif _type is Length:
            return _length((number, unit), p_style)

    def __call__(self, value: str, p_style: FullyComputedStyle):
        acc = partial(self.acc, p_style=p_style)
        if args := css_func(value, "calc"):
            # lexer
            self.x = args[0]
            stack = deque[str | CalcValue_T | float | BinOp]()
            while self.x:
                start_x = self.x
                if self.consume("(") or self.consume("calc("):
                    stack.append("(")
                elif self.consume(")"):
                    stack.append(")")
                elif dimension := self.consume(dim_pattern):
                    if (result := acc(dimension)) is not None:
                        stack.append(result)
                    else:
                        return None
                # operator has priority over dimension if the last value was a dimension
                if operator := self.consume(op_re):
                    stack.append(operator)
                elif literal := self.consume(literal_re):
                    stack.append(literal_map[literal])
                elif number := self.consume(number_pattern):
                    stack.append(float(number))
                elif self.consume(re.compile(r"\s+")):
                    pass
                elif start_x == self.x:
                    return None  # found no valid character
            try:
                if self.accepts_type(
<<<<<<< HEAD
                    get_type(rv := self.parse(stack))
=======
                    get_type(rv := self.parse(stack)) # type: ignore
>>>>>>> 4e7ec6d3
                ):  # run-time type checking
                    return rv
            except (ValueError, IndexError, ZeroDivisionError):
                return None
        else:
            return acc(value)

    def parse(self, d: Iterable[str | _ParseResult_T]) -> _ParseResult_T:
        """
        Parses the tokens
        Raises ValueError, IndexError or ZeroDivisionError on failure
        """
        # parser
        t: tuple[str | _ParseResult_T, ...] = tuple(d)
        while "(" in t or ")" in t:
            start_i = t.index("(")
            end_i = match_bracket(islice(iter(t), start_i + 1, None)) + start_i + 1
            t = tup_replace(t, (start_i, end_i + 1), self.parse(t[start_i + 1 : end_i]))
        while (op_i := find_index(t, _is_high)) is not None:
            slice_ = op_i - 1, op_i + 2
            l_val, op, r_val = t[slice(*slice_)]
            if (
                not isinstance(op, str)
                or isinstance(l_val, str)
                or isinstance(r_val, str)
            ):
                raise ValueError
            t = tup_replace(
                t, slice_, MulOp(left=l_val, op=op_map[op], right=r_val).resolve()  # type: ignore
            )
        while (op_i := find_index(t, _is_low)) is not None:
            slice_ = op_i - 1, op_i + 2
            l_val, op, r_val = t[slice(*slice_)]
            if (
                not isinstance(op, str)
                or isinstance(l_val, str)
                or isinstance(r_val, str)
            ):
                raise ValueError
            l_type, r_type = type(l_val), type(r_val)
            if not l_type is r_type and not (
                l_type is Percentage or r_type is Percentage
            ):
                raise ValueError
            t = tup_replace(
                t, slice_, AddOp(left=l_val, op=op_map[op], right=r_val).resolve()  # type: ignore
            )
        assert len(t) == 1 and not isinstance(t[0], str), BugError(
            f"calc_parsing failed, {d}->{t}"
        )
        return t[0]


def split_units(attr: str) -> tuple[float, str]:
    """Split a dimension or percentage into a tuple of number and the "unit" """
    if attr == "0":
        return (0, "")
    match = dim_pattern.fullmatch(attr.strip())
    num, unit = match.groups()  # type: ignore # Raises AttributeError
    return float(num), unit


def no_change(value: str, p_style) -> str:
    return value


def background_image(value: str, p_style) -> tuple[Drawable, ...]:
    # TODO: element, gradients, and more
    arr = split_value(value)
    result: list[Drawable] = []
    for v in arr:
        if args := css_func(v, "url"):
            result.append(Media.Image([remove_quotes(args[0])]))
        else:
            log_error("background-image only supports urls right now", v)
    return tuple(result)


def color(value: str, p_style):
    if value == "currentcolor":
        return p_style["color"]
    with suppress(ValueError):
        if args := css_func(value, "rgb"):
            r, g, b = map(float, args)
            return Color(*map(round, (r, g, b)))
        elif args := css_func(value, "rgba"):
            r, g, b, a = map(float, args)
            return Color(*map(round, (r, g, b, a * 255)))
        elif groups := get_groups(value.lower(), hex_re):
            return Color(*map(lambda x: int(x * (2 // len(x)), 16), groups))
        return Color(value)


def number(value: str, p_style):
    if not re.match(dec_re, value):  # Just to avoid non decimal input
        return None
    with suppress(ValueError):
        return float(value)


def font_size(value: str, p_style):
    if value in abs_font_size:
        return g["default_font_size"] * 1.2 ** abs_font_size[value]
    p_size: float = p_style["font-size"]
    if value in rel_font_size:
        return p_size * 1.2 ** rel_font_size[value]
    else:
        return length_percentage(value, p_style, p_size)


def font_weight(value: str, p_style):
    # https://drafts.csswg.org/css-fonts/#relative-weights
    p_size: float = p_style["font-weight"]
    if value == "lighter":
        if p_size < 100:
            return p_size
        elif p_size < 550:
            return 100
        elif p_size < 700:
            return 400
        elif p_size <= 1000:
            return 700
        else:
            raise ValueError
    elif value == "bolder":
        if p_size < 350:
            return 400
        elif p_size < 550:
            return 700
        elif p_size < 900:
            return 900
        else:
            return p_size
    else:
        with suppress(ValueError):
            n = float(value)
            if 0 < n <= 1000:
                return n


def font_style(value: str, p_style):
    # FontStyle does the most for us
    split = value.split()[:2]
    with suppress(AssertionError):
        return FontStyle(*split)  # type: ignore


def _length(dimension: tuple[float, str], p_style):
    """
    Gets a dimension (a tuple of a number and any unit)
    and returns a pixel value as a Number
    Raises ValueError or TypeError if something is wrong with the input.

    See: https://developer.mozilla.org/en-US/docs/Web/CSS/length
    """
    num, s = dimension  # Raises ValueError if dimension has not exactly 2 entries
    if num == 0:
        return Length(
            0
        )  # we don't even have to look at the unit. Especially because the unit might be the empty string
    abs_length: dict[str, float] = abs_length_units
    w: int = g["W"]
    h: int = g["H"]
    rv: float
    match num, s:
        # source:
        # https://developer.mozilla.org/en-US/docs/Learn/CSS/Building_blocks/Values_and_units
        # absolute values first--------------------------------------
        case x, key if key in abs_length:
            rv = abs_length[key] * x
        # now relative values --------------------------------------
        case x, "em":
            rv = p_style["font-size"] * x
        case x, "rem":
            rv = g["root"]._style["font-size"] * x
        # view-port-relative values --------------------------------------
        case x, "vw":
            rv = x * 0.01 * w
        case x, "vh":
            rv = x * 0.01 * h
        case x, "vmin":
            rv = x * 0.01 * min(w, h)
        case x, "vmax":
            rv = x * 0.01 * max(w, h)
        # TODO: ex, ic, ch, ((lh, rlh, cap)), (vb, vi, sv*, lv*, dv*)
        # See: https://developer.mozilla.org/en-US/docs/Web/CSS/length#relative_length_units_based_on_viewport
        case x, s if isinstance(x, Number) and isinstance(s, str):
            raise ValueError(f"'{s}' is not an accepted unit")
        case _:
            raise TypeError()
    return Length(rv)


def length(value: str, p_style):
    with suppress(AttributeError):
        return _length(split_units(value), p_style)


def length_percentage(value: str, p_style, mult: float | None = None):
    with suppress(AttributeError):
        num, unit = split_units(value)
        if (
            unit == "%"
        ):  # this resolves the Percentage automatically if it can already be resolved
            return Percentage(num) if mult is None else Length(mult * num * 0.01)
        else:
            return _length((num, unit), p_style)


def border_radius(value: str, p_style):
    arr = value.split()
    if (_len := len(arr)) > 2:
        return
    lpx, lpy = map(lambda x: length_percentage(x, p_style), arr * (2 // _len))
    if lpx is not None and lpy is not None:
        return (lpx, lpy)


T1 = TypeVar("T1", bound=CompValue)
T2 = TypeVar("T2", bound=CompValue)


def combine_accs(acc1: Acceptor[T1], acc2: Acceptor[T2]) -> Acceptor[T1 | T2]:
    def inner(value: str, p_style):
        result1 = acc1(value, p_style)
        return result1 if result1 is not None else acc2(value, p_style)

    return inner


################################## Style Data ################################
# To add a new style key, document it, add it here and then implement it in the draw or layout methods


@dataclass
class StyleAttr(Generic[CompValue_T]):
    initial: str
    kws: Mapping[str, Sentinel | CompStr | CompValue_T]
    acc: Acceptor[CompValue_T]
    inherits: bool

    def __init__(
        self,
        initial: str,
        kws: set[StrSent] | Mapping[str, CompValue_T] = {},
        acc: Acceptor[CompValue_T] = noop,
        inherits: bool = None,
    ):
        """
        If the kws are a set then they are automatically converted into a dict
        Inherits as specified or if the acceptor is length_percentage
        """
        self.initial = initial
        self.kws = self.set2dict(kws) if isinstance(kws, set) else kws
        self.acc = acc
        inherits = acc is not length_percentage if inherits is None else inherits
        self.inherits = (
            inherits if inherits is not None else acc is not length_percentage
        )

    def set2dict(
        self, s: set[StrSent]
    ) -> Mapping[str, CompValue_T | Sentinel | CompStr]:
        return {x if isinstance(x, str) else x.value: ensure_comp(x) for x in s}

    def accept(
        self, value: str, p_style: FullyComputedStyle
    ) -> CompValue_T | CompStr | Sentinel | None:
        # insert all vars
        value = re.sub(r"var\(([-\d]*)\)", lambda match: p_style[match.group(1)], value)
        return (
            kw if (kw := self.kws.get(value)) is not None else self.acc(value, p_style)
        )


####### Helpers ########

# we don't want copies of these (memory) + better readibility
auto: dict[str, AutoType] = {"auto": Auto}
normal: dict[str, AutoType] = {"normal": Auto}  # normal is internally mapped to Auto

AALP = StyleAttr(
    "auto",
    auto,
    Calc(Length, Percentage),
)

BorderWidthAttr: StyleAttr[int] = StyleAttr(
    "medium",
    abs_border_width,
    lambda value, p_style: int(x)
    if (x := length_percentage(value, p_style)) is not None
    else None,
    inherits=False,
)
BorderStyleAttr: StyleAttr[str] = StyleAttr(
    "none",
    {
        "none",  # implemented
        "hidden",  # partially implemented
        "dotted",
        "dashed",
        "solid",  # implemented
        "double",
        "groove",
        "ridge",
        "inset",
        "outset",
    },
    inherits=False,
)
BorderColorAttr: StyleAttr[Color] = StyleAttr("currentcolor", acc=color, inherits=False)
BorderRadiusAttr: StyleAttr[LengthPerc] = StyleAttr(
    "0", acc=border_radius, inherits=False
)


prio_keys = {"color", "font-size"}  # currentcolor and 1em for example


style_attrs: dict[str, StyleAttr[CompValue]] = {
    "color": StyleAttr("canvastext", acc=color),
    "font-weight": StyleAttr("normal", abs_font_weight, font_weight),
    "font-family": StyleAttr("Arial", acc=no_change),
    "font-size": StyleAttr("medium", acc=font_size),
    "font-style": StyleAttr("normal", acc=font_style),
    "line-height": StyleAttr(
        "normal", normal, combine_accs(number, length_percentage), True
    ),
    "word-spacing": StyleAttr("normal", normal, length_percentage, True),
    "display": StyleAttr("inline", {"inline", "block", "none"}),
    "background-color": StyleAttr("transparent", acc=color),
    "background-image": StyleAttr("none", {"none": tuple()}, background_image, False),
    "width": AALP,
    "height": AALP,
    "position": StyleAttr(
        "static", {"static", "relative", "absolute", "sticky", "fixed"}
    ),
    "box-sizing": StyleAttr("content-box", {"content-box", "border-box"}),
    **{key: AALP for key in chain(inset_keys, pad_keys, marg_keys)},
    **{key: BorderWidthAttr for key in bw_keys},
    **{key: BorderStyleAttr for key in bs_keys},
    **{key: BorderColorAttr for key in bc_keys},
    **{key: BorderRadiusAttr for key in br_keys},
    "outline-width": BorderWidthAttr,
    "outline-style": BorderStyleAttr,
    "outline-color": BorderColorAttr,
    "outline-offset": StyleAttr("0", acc=length, inherits=False),
}

abs_default_style: dict[str, str] = {
    k: "inherit" if v.inherits else v.initial for k, v in style_attrs.items()
}
""" The default style for a value (just like "unset") """

element_styles: dict[str, dict[str, str]] = defaultdict(
    dict,
    {
        "html": {
            **{k: attr.initial for k, attr in style_attrs.items() if attr.inherits},
            "display": "block",
        },
        # special elements
        "head": {
            "display": "none",
        },
        "span": {"display": "inline"},
        "img": {"display": "block"},
        "h1": {
            "font-size": "2em",
            "margin-top": ".67em",
            "margin-bottom": ".67em",
            "margin-right": "0",
            "margin-left": "0",
        },
        # "p": {
        #     "display": "block",
        #     "margin-top": "1em",
        #     "margin-bottom": "1em",
        # },
    },
)


@cache
def get_style(tag: str) -> ResolvedStyle:
    return abs_default_style | element_styles[tag]


###########################  CSS-Parsing ############################
Parser = tinycss.CSS21Parser()


current_file: str | None = None  # TODO: not thread-safe (but we probably don't care)


@contextmanager
def set_curr_file(file: str):
    global current_file
    current_file = file
    try:
        yield
    finally:
        current_file = None


############################# Types #######################################
class AtRule(ABC):
    pass


class ImportRule(tinycss.css21.ImportRule, AtRule):
    pass


class MediaRule(AtRule):
    def __init__(self, media: list[str], rules: "SourceSheet"):
        self.media = media
        self.rules = rules

    def matches(self, media: "MediaValue"):
        """Whether a MediaRule matches a Media"""
        return True  # TODO


class PageRule(tinycss.css21.PageRule, AtRule):
    pass


def join_styles(style1: Style, style2: Style) -> Style:
    """
    Join two styles. Prefers the first
    """
    fused = dict(style1)
    for k, v in style2.items():
        if k not in fused or (is_imp(v) and not is_imp(fused[k])):
            fused[k] = v
    return fused


def is_imp(t: Value):
    return t[1]


IMPORTANT = " !important"


def parse_important(s: str) -> InputValue:
    return (s[: -len(IMPORTANT)], True) if s.endswith(IMPORTANT) else (s, False)


def remove_importantd(style: dict[str, tuple[V_T, bool]]) -> dict[str, V_T]:
    """
    Remove the information whether a value in the style is important (dicts)
    """
    return {k: v[0] for k, v in style.items()}


def remove_importantl(
    style: list[tuple[str, tuple[V_T, bool]]]
) -> list[tuple[str, V_T]]:
    """
    Remove the information whether a value in the style is important (lists)
    """
    return [(k, v[0]) for k, v in style]


def add_important(style: ResolvedStyle, imp: bool) -> Style:
    """
    Add the information whether a value in the style is important
    """
    return {k: (v, imp) for k, v in style.items()}


def get_media() -> MediaValue:
    return g["W"], g["H"]


class SourceSheet(list[Rule]):
    """
    A list of AtRules or StyleRules.
    Represents a sheet from a source file.
    """

    _last_media_rules: tuple[MediaValue, list[StyleRule]] | None = None

    @property
    def all_rules(self) -> list[StyleRule]:
        current_media = get_media()
        if self._last_media_rules is not None:
            lastmedia, lastrules = self._last_media_rules
            if lastmedia == current_media:
                return lastrules
        rv: list[StyleRule] = []
        for rule in self:
            if isinstance(rule, MediaRule) and rule.matches(current_media):
                rv.extend(rule.rules.all_rules)
            elif isinstance(rule, tuple):  # Just a regular StyleRule
                rv.append(rule)
        self._last_media_rules = (current_media, rv)
        return rv

    def __add__(self, other):
        return type(self)([*self, *other])

    def __hash__(self):
        return hash(tuple(self))

    @classmethod
    def join(cls, sheets: Iterable["SourceSheet"]):
        return cls(chain.from_iterable(sheets))

    def append(self, __object) -> None:
        raise ValueError("Immutable List")

    def extend(self, __iterable) -> None:
        raise ValueError("Immutable List")

    def __setitem__(self, __i, __v):
        raise ValueError("Immutable List")

    def __delitem__(self, __i) -> None:
        raise ValueError("Immutable List")


g["global_sheet"] = SourceSheet()

############################### Parsing functions #######################################


def parse_inline_style(s: str):
    """
    Parse a style string. For example an inline style.
    Self-written right now
    """
    if not s:
        return {}
    data = s.removeprefix("{").removesuffix("}").strip().split(";")
    pre_parsed = [
        (_split[0], parse_important(":".join(_split[1:])))
        for value in data
        if len(_split := tuple(key.strip() for key in value.split(":"))) >= 2
        or log_error(f"CSS: Invalid style declaration ({value})")
    ]
    return process(pre_parsed)


def parse_file(source: str) -> SourceSheet:
    """
    Parses a file.
    It sets the current_file globally which is just for debugging purposes.
    """
    with set_curr_file(source):
        data = fetch_txt(source)
        return parse_sheet(data)


def parse_sheet(source: str) -> SourceSheet:
    """
    Parses a whole css sheet
    """
    tiny_sheet: tinycss.css21.Stylesheet = Parser.parse_stylesheet(source)
    return SourceSheet(handle_rule(rule) for rule in tiny_sheet.rules)


def handle_rule(
    rule: tinycss.css21.RuleSet
    | tinycss.css21.ImportRule
    | tinycss.css21.MediaRule
    | tinycss.css21.PageRule
    | tinycss.css21.AtRule,
) -> Rule:
    """
    Converts a tinycss rule into an appropriate Rule
    """
    if isinstance(rule, tinycss.css21.RuleSet):
        return (
            rule.selector.as_css(),
            frozendict(
                process(
                    [
                        (decl.name, (decl.value.as_css().strip(), bool(decl.priority)))
                        for decl in rule.declarations
                    ]
                )
            ),
        )
    elif isinstance(rule, tinycss.css21.MediaRule):
        assert rule.at_keyword == "@media"
        return MediaRule(
            rule.media, SourceSheet(handle_rule(rule) for rule in rule.rules)
        )
    else:
        raise NotImplementedError("Not implemented AtRule: " + type(rule).__name__)


###########################  CSS Processing #########################
from pygame.colordict import THECOLORS

THECOLORS.update({"canvastext": (0, 0, 0, 255), "transparent": (0, 0, 0, 0)})

GlobalValue = Literal["inherit", "initial", "unset", "revert"]
global_values = ("inherit", "initial", "unset", "revert")
dir_shorthands: dict[str, Str4Tuple] = {
    "margin": marg_keys,
    "padding": pad_keys,
    "border-width": bw_keys,
    "border-style": bs_keys,
    "border-color": bc_keys,
    "border-radius": br_keys,
    "inset": inset_keys,
}
# smart shorthands are when the split depends on the values
smart_shorthands = {
    "border": {
        "border-width",
        "border-style",
        "border-color",
    },
    **{
        f"border-{k}": {
            f"border-{k}-width",
            f"border-{k}-style",
            f"border-{k}-color",
        }
        for k in directions
    },
    "outline": {"outline-width", "outline-style", "outline-color"},
}

# we cache resolvable initial values
initial_value_cache: dict[str, str | CompValue] = {
    # we could put stuff in here that we know about
    # For example border-style: CompStr("none")
}


@overload
def is_valid(key: str, value: GlobalValue) -> str | CompValue:
    ...


@overload
def is_valid(key: str, value: str) -> None | str | CompValue:
    ...


def is_valid(key: str, value: str) -> None | str | CompValue:
    """
    Checks whether the given CSS property is valid
    If this returns None the CSS property is invalid
    else this could already resolve the computed value
    or at least return a (maybe further resolved) input value (a str)
    """
    global initial_value_cache, abs_default_style, style_attrs, dir_shorthands
    if value == "inherit":
        return value
    elif (attr := style_attrs.get(key)) is not None:
        if value == "initial":
            if (new_value := initial_value_cache.get(key)) is None:
                new_value = initial_value_cache[key] = is_valid(key, attr.initial)
            return new_value
        elif value == "unset":
            return is_valid(key, abs_default_style[key])
        elif value == "revert":
            return "inherit" if attr.inherits else "revert"
        with suppress(KeyError):
            return attr.accept(value, p_style={})
        # TODO: probably add a check that the KeyError was really raised on the p_style, if not raise a BugError
        return value
    elif (keys := dir_shorthands.get(key)) is not None:
        return is_valid(keys[0], value)
    else:
        return CompStr(value)


def process_dir(value: list[str]):
    """
    Takes a split direction shorthand and returns the 4 resulting values
    """
    _len = len(value)
    assert _len <= 4, f"Too many values: {len(value)}/4"
    return value + value[1:2] if _len == 3 else value * (4 // _len)


# IDEA: cache this
def process_property(key: str, value: str) -> list[tuple[str, str]] | CompValue | str:
    """
    Processes a single Property
    If this returns a single value it is final
    If this returns a list all keys should be reprocessed
    """
    # We do a little style hickup here by using assertions instead of normal raises or Error type returns,
    # but I think that is fine
    # TODO: font
    arr = split_value(value)
    if key == "all":
        assert len(arr) == 1
        assert (
            value in global_values
        ), "'all' can only set global values eg. 'all: unset'"
        return [(key, value) for key in style_attrs]
    elif key == "border-radius" and "/" in value:
        x_y = re.split(r"\s*/\s*", value, 1)
        return list(
            zip(
                br_keys,
                (
                    f"{x} {y}"
                    for x, y in zip(*map(lambda s: process_dir(s.split()), x_y))
                ),
            )
        )
    elif (keys := dir_shorthands.get(key)) is not None:
        return list(zip(keys, process_dir(arr)))
    elif (shorthand := smart_shorthands.get(key)) is not None:
        assert len(arr) <= len(
            shorthand
        ), f"Too many values: {len(arr)}, max {len(shorthand)}"
        if len(arr) == 1 and (global_value := arr[0]) in global_values:
            return dict.fromkeys(shorthand, global_value)
        _shorthand = shorthand.copy()
        result: list[tuple[str, str]] = []
        for sub_value in arr:
            for k in _shorthand:
                if is_valid(k, sub_value) is not None:
                    break
            else:  # no-break
                raise AssertionError(f"Invalid value found in shorthand 'sub_value'")
            _shorthand.remove(k)
            result.append((k, sub_value))
        return result
    else:
        assert key in style_attrs, "Unknown Property"
        assert (new_val := is_valid(key, value)) is not None, "Invalid Value"
        return new_val


def process_input(d: list[tuple[str, str]]) -> dict[str, CompValue]:
    """
    Unpacks shorthands and filters and reports invalid declarations
    """
    done: dict[str, CompValue] = {}
    todo: list[tuple[str, str]] = d
    while todo:
        _todo = todo
        todo = []
        for k, v in _todo:
            try:
                processed = process_property(k, v)
                if isinstance(processed, list):
                    todo.extend(processed)
                else:
                    done[k] = processed
            except BugError:
                raise
            except AssertionError as e:
                reason = e.args[0] if e.args else "Invalid Property"
                log_error(f"CSS: {reason} ({k}: {v})")
    return done


def process(d: InputStyle) -> Style:
    """
    Take an InputStyle and process it into a Style
    """
    imp, nimp = map(
        lambda x: process_input(remove_importantl(x)),
        group_by_bool(d, lambda t: is_imp(t[1])),
    )
    return add_important(nimp, False) | add_important(imp, True)


def compute_style(
    tag: str, val: str | CompValue, key: str, p_style: FullyComputedStyle
) -> CompValue:
    """
    Takes a tag, a property (value and key) and a style from which to inherit and returns a CompValue
    """

    def redirect(new_val: str):
        return compute_style(tag, new_val, key, p_style)

    if not is_real_str(val):
        return val
    attr = style_attrs[key]
    match val:
        case "inherit":
            return p_style[key]
        case "initial":
            raise BugError("This case shouldn't happen")
            return redirect(attr.initial)
        case "unset":
            raise BugError("This case shouldn't happen")
            return redirect(abs_default_style[key])
        case "revert":
            return (
                redirect("inherit") if attr.inherits else redirect(get_style(tag)[key])
            )
        case _:
            try:
                return (
                    valid
                    if (valid := attr.accept(val, p_style)) is not None
                    or print_once("Uncomputable property found:", key, val)
                    else redirect("unset")
                )
            except KeyError:
                print_once("Uncomputable property found:", key, val)
                return redirect("unset")


################## Element Calculation ######################
@dataclass
class Calculator:
    """
    A calculator is for calculating the values of AlP attributes (width, height, border-width, etc.)
    It only needs the AlP value, a percentage value and an auto value. If latter are None then they will raise an Exception
    if a Percentage or Auto are encountered respectively
    """

    default_perc_val: float | None = None

    def __call__(
        self,
        value: AutoLP | BinOp | float,
        auto_val: float | None = None,
        perc_val: float | None = None,
    ) -> float:
        """
        This helper function takes a value, an auto_val
        and the perc_value and returns a Number
        if the value is Auto then the auto_value is returned
        if the value is a Length that is returned
        if the value is a Percentage the Percentage is multiplied with the perc_value
        """
        if isinstance(value, float):
            return value
        elif value is Auto:
            assert auto_val is not None, BugError("This attribute cannot be Auto")
            return auto_val
        elif isinstance(value, Length):
            return value.value
        elif isinstance(value, Percentage):
            perc_val = make_default(perc_val, self.default_perc_val)
            assert perc_val is not None, BugError(
                "This attribute cannot be a percentage"
            )
            return value.resolve(perc_val)
        elif isinstance(value, BinOp):
            value.left = self(value.left, auto_val, perc_val)
            value.right = self(value.right, auto_val, perc_val)
            rv = value.resolve()
            assert isinstance(rv, float), BugError(
                f"Calculator couldn't resolve BinOp, {value}, {auto_val}, {perc_val}"
            )
            return rv
        raise TypeError

    def _multi(self, values: Iterable[AutoLP], *args):
        return tuple(self(val, *args) for val in values)

    # only relevant for typing
    def multi2(self, values: tuple[AutoLP, AutoLP], *args) -> tuple[float, float]:
        return self._multi(values, *args)

    def multi4(self, values: AutoLP4Tuple, *args) -> Float4Tuple:
        return self._multi(values, *args)


####################################################################


def pack_longhands(d: ResolvedStyle | FullyComputedStyle) -> ResolvedStyle:
    """Pack longhands back into their shorthands for readability"""
    d: dict[str, str] = {k: str(v).removesuffix(".0") for k, v in d.items()}
    for shorthand, keys in dir_shorthands.items():
        if not all(f in d for f in keys):
            continue
        longhands = [d.pop(f) for f in keys]
        match longhands:
            case [w, x, y, z] if w == x == y == z:  # 0
                d[shorthand] = w
            case [w1, x1, w2, x2] if w1 == w2 and x1 == x2:  # 0 1
                d[shorthand] = f"{w1} {x1}"
            case [w, x1, y, x2] if x1 == x2:  # 0 1 2
                d["shorthand"] = f"{w} {x1} {y}"
            case _:
                d["shorthand"] = " ".join(longhands)
    return d<|MERGE_RESOLUTION|>--- conflicted
+++ resolved
@@ -277,17 +277,10 @@
 literal_re = re.compile(re_join(*literal_map))
 
 
-<<<<<<< HEAD
-class Calc(Acceptor[CalcValue_T | BinOp], GeneralParser):
-    _accepts: frozenset[CalcValue_T]
-    default_type: CalcValue_T|None
-    def __init__(self, *types: CalcValue_T):
-=======
 class Calc(Acceptor[CalcValue | BinOp], GeneralParser):
     _accepts: frozenset[CalcType]
     default_type: CalcType|None
     def __init__(self, *types):
->>>>>>> 4e7ec6d3
         self._accepts = frozenset(types)
         try:
             self.default_type = next(iter(self._accepts.difference(no_type_types)))
@@ -308,11 +301,7 @@
             _type = units_map[unit]
             if not self.accepts_type(_type):
                 return None
-<<<<<<< HEAD
-        if _type in (float, Percentage):
-=======
         if _type in no_type_types:
->>>>>>> 4e7ec6d3
             return _type(number)
         elif _type is Length:
             return _length((number, unit), p_style)
@@ -347,11 +336,7 @@
                     return None  # found no valid character
             try:
                 if self.accepts_type(
-<<<<<<< HEAD
-                    get_type(rv := self.parse(stack))
-=======
                     get_type(rv := self.parse(stack)) # type: ignore
->>>>>>> 4e7ec6d3
                 ):  # run-time type checking
                     return rv
             except (ValueError, IndexError, ZeroDivisionError):

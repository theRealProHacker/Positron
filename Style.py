--- conflicted
+++ resolved
@@ -832,7 +832,6 @@
     "cursor": StyleAttr(
         "auto",
         {
-<<<<<<< HEAD
             **auto,
             "default": Cursor(),
             # TODO: none
@@ -863,19 +862,6 @@
             "nesw-resize": Cursor(pg.SYSTEM_CURSOR_SIZENESW),
             "nwse-resize": Cursor(pg.SYSTEM_CURSOR_SIZENWSE)
             # TODO: zoom-in and -out
-=======
-            "auto": pg.cursors.Cursor(),
-            # TODO: "none"
-            "default": pg.cursors.Cursor(),
-            "pointer": pg.cursors.arrow,
-            "text": pg.cursors.Cursor(pg.SYSTEM_CURSOR_IBEAM),
-            "wait": pg.cursors.Cursor(pg.SYSTEM_CURSOR_WAIT),
-            "crosshair": pg.cursors.Cursor(pg.SYSTEM_CURSOR_CROSSHAIR),
-            "move": pg.cursors.Cursor(pg.SYSTEM_CURSOR_SIZEALL),
-            "grab": pg.cursors.Cursor(pg.SYSTEM_CURSOR_HAND),
-            # "zoom-in": pg.cursors.Cursor(pg.SYSTEM),
-            # "zoom-out": pg.cursors.Cursor(pg.SYSTEM_CURSOR_HAND),
->>>>>>> 4adea57a
         },
     ),
 }
